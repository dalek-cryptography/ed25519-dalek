--- conflicted
+++ resolved
@@ -68,7 +68,6 @@
     - uses: dtolnay/rust-toolchain@stable
     - run: cargo build --benches --features batch
 
-<<<<<<< HEAD
   rustfmt:
     name: Check formatting
     runs-on: ubuntu-latest
@@ -78,7 +77,7 @@
         with:
           components: rustfmt
       - run: cargo fmt --all -- --check
-=======
+
   clippy:
     name: Check that clippy is happy
     runs-on: ubuntu-latest
@@ -87,5 +86,4 @@
       - uses: dtolnay/rust-toolchain@1.65
         with:
           components: clippy
-      - run: cargo clippy
->>>>>>> a0384be8
+      - run: cargo clippy