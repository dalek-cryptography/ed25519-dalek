--- conflicted
+++ resolved
@@ -30,11 +30,7 @@
       - run: cargo test --target ${{ matrix.target }} --no-default-features --features alloc --lib
       - run: cargo test --target ${{ matrix.target }}
       - run: cargo test --target ${{ matrix.target }} --features batch
-<<<<<<< HEAD
-      - run: cargo test --target ${{ matrix.target }} --features batch_deterministic
       - run: cargo test --target ${{ matrix.target }} --features rand_core
-=======
->>>>>>> b5dc40be
       - run: cargo test --target ${{ matrix.target }} --features serde
       - run: cargo test --target ${{ matrix.target }} --features pem
 
