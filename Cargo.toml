[package]
name = "ed25519-dalek"
version = "1.0.1"
edition = "2021"
authors = ["isis lovecruft <isis@patternsinthevoid.net>"]
readme = "README.md"
license = "BSD-3-Clause"
repository = "https://github.com/dalek-cryptography/ed25519-dalek"
homepage = "https://dalek.rs"
documentation = "https://docs.rs/ed25519-dalek"
keywords = ["cryptography", "ed25519", "curve25519", "signature", "ECC"]
categories = ["cryptography", "no-std"]
description = "Fast and efficient ed25519 EdDSA key generations, signing, and verification in pure Rust."
exclude = [ ".gitignore", "TESTVECTORS", "VALIDATIONVECTORS", "res/*" ]
rust-version = "1.60"

[badges]
travis-ci = { repository = "dalek-cryptography/ed25519-dalek", branch = "master"}

[package.metadata.docs.rs]
# Disabled for now since this is borked; tracking https://github.com/rust-lang/docs.rs/issues/302
# rustdoc-args = ["--html-in-header", ".cargo/registry/src/github.com-1ecc6299db9ec823/curve25519-dalek-0.13.2/rustdoc-include-katex-header.html"]
rustdoc-args = ["--cfg", "docsrs"]
features = ["nightly", "batch", "pkcs8"]

[dependencies]
<<<<<<< HEAD
curve25519-dalek = { version = "=4.0.0-pre.3", default-features = false, features = ["digest"] }
=======
curve25519-dalek = { version = "=4.0.0-pre.5", default-features = false, features = ["digest", "rand_core"] }
>>>>>>> 4f6b4b24
ed25519 = { version = "=2.0.0-rc.0", default-features = false }
merlin = { version = "3", default-features = false, optional = true }
rand_core = { version = "0.6.4", default-features = false, optional = true }
serde = { version = "1.0", default-features = false, optional = true }
serde_bytes = { version = "0.11", optional = true }
sha2 = { version = "0.10", default-features = false }
zeroize = { version = "1.5", default-features = false, optional = true }

[dev-dependencies]
hex = "0.4"
bincode = "1.0"
serde_json = "1.0"
criterion = { version = "0.4", features = ["html_reports"] }
hex-literal = "0.3"
rand = "0.8"
rand_core = { version = "0.6.4", default-features = false }
serde = { version = "1.0", features = ["derive"] }
toml = { version = "0.5" }
curve25519-dalek = { version = "=4.0.0-pre.3", default-features = false, features = ["digest", "rand_core"] }

[[bench]]
name = "ed25519_benchmarks"
harness = false

[features]
<<<<<<< HEAD
default = ["std", "rand_core"]
alloc = ["curve25519-dalek/alloc", "ed25519/alloc", "serde?/alloc", "zeroize/alloc"]
std = ["alloc", "ed25519/std", "serde?/std", "sha2/std"]
=======
default = ["std", "rand", "zeroize"]
alloc = ["curve25519-dalek/alloc", "ed25519/alloc", "rand?/alloc", "serde?/alloc", "zeroize?/alloc"]
std = ["alloc", "ed25519/std", "rand?/std", "serde?/std", "sha2/std"]
>>>>>>> 4f6b4b24

asm = ["sha2/asm"]
batch = ["alloc", "merlin", "rand_core"]
# This features turns off stricter checking for scalar malleability in signatures
legacy_compatibility = []
pkcs8 = ["ed25519/pkcs8"]
pem = ["alloc", "ed25519/pem", "pkcs8"]
<<<<<<< HEAD
serde = ["dep:serde", "serde_bytes", "ed25519/serde"]
=======
rand = ["dep:rand", "dep:rand_core"]
serde = ["dep:serde", "serde_bytes", "ed25519/serde"]
zeroize = ["dep:zeroize", "curve25519-dalek/zeroize"]

[patch.crates-io.curve25519-dalek]
git = "https://github.com/dalek-cryptography/curve25519-dalek.git"
>>>>>>> 4f6b4b24
<|MERGE_RESOLUTION|>--- conflicted
+++ resolved
@@ -24,11 +24,7 @@
 features = ["nightly", "batch", "pkcs8"]
 
 [dependencies]
-<<<<<<< HEAD
-curve25519-dalek = { version = "=4.0.0-pre.3", default-features = false, features = ["digest"] }
-=======
-curve25519-dalek = { version = "=4.0.0-pre.5", default-features = false, features = ["digest", "rand_core"] }
->>>>>>> 4f6b4b24
+curve25519-dalek = { version = "=4.0.0-pre.5", default-features = false, features = ["digest"] }
 ed25519 = { version = "=2.0.0-rc.0", default-features = false }
 merlin = { version = "3", default-features = false, optional = true }
 rand_core = { version = "0.6.4", default-features = false, optional = true }
@@ -47,22 +43,16 @@
 rand_core = { version = "0.6.4", default-features = false }
 serde = { version = "1.0", features = ["derive"] }
 toml = { version = "0.5" }
-curve25519-dalek = { version = "=4.0.0-pre.3", default-features = false, features = ["digest", "rand_core"] }
+curve25519-dalek = { version = "=4.0.0-pre.5", default-features = false, features = ["digest", "rand_core"] }
 
 [[bench]]
 name = "ed25519_benchmarks"
 harness = false
 
 [features]
-<<<<<<< HEAD
-default = ["std", "rand_core"]
+default = ["std", "rand_core", "zeroize"]
 alloc = ["curve25519-dalek/alloc", "ed25519/alloc", "serde?/alloc", "zeroize/alloc"]
 std = ["alloc", "ed25519/std", "serde?/std", "sha2/std"]
-=======
-default = ["std", "rand", "zeroize"]
-alloc = ["curve25519-dalek/alloc", "ed25519/alloc", "rand?/alloc", "serde?/alloc", "zeroize?/alloc"]
-std = ["alloc", "ed25519/std", "rand?/std", "serde?/std", "sha2/std"]
->>>>>>> 4f6b4b24
 
 asm = ["sha2/asm"]
 batch = ["alloc", "merlin", "rand_core"]
@@ -70,13 +60,8 @@
 legacy_compatibility = []
 pkcs8 = ["ed25519/pkcs8"]
 pem = ["alloc", "ed25519/pem", "pkcs8"]
-<<<<<<< HEAD
-serde = ["dep:serde", "serde_bytes", "ed25519/serde"]
-=======
-rand = ["dep:rand", "dep:rand_core"]
 serde = ["dep:serde", "serde_bytes", "ed25519/serde"]
 zeroize = ["dep:zeroize", "curve25519-dalek/zeroize"]
 
 [patch.crates-io.curve25519-dalek]
-git = "https://github.com/dalek-cryptography/curve25519-dalek.git"
->>>>>>> 4f6b4b24
+git = "https://github.com/dalek-cryptography/curve25519-dalek.git"