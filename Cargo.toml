[package]
name = "ed25519-dalek"
version = "1.0.1"
edition = "2021"
authors = ["isis lovecruft <isis@patternsinthevoid.net>"]
readme = "README.md"
license = "BSD-3-Clause"
repository = "https://github.com/dalek-cryptography/ed25519-dalek"
homepage = "https://dalek.rs"
documentation = "https://docs.rs/ed25519-dalek"
keywords = ["cryptography", "ed25519", "curve25519", "signature", "ECC"]
categories = ["cryptography", "no-std"]
description = "Fast and efficient ed25519 EdDSA key generations, signing, and verification in pure Rust."
exclude = [ ".gitignore", "TESTVECTORS", "VALIDATIONVECTORS", "res/*" ]
rust-version = "1.60"

[badges]
travis-ci = { repository = "dalek-cryptography/ed25519-dalek", branch = "master"}

[package.metadata.docs.rs]
# Disabled for now since this is borked; tracking https://github.com/rust-lang/docs.rs/issues/302
# rustdoc-args = ["--html-in-header", ".cargo/registry/src/github.com-1ecc6299db9ec823/curve25519-dalek-0.13.2/rustdoc-include-katex-header.html"]
rustdoc-args = ["--cfg", "docsrs"]
features = ["nightly", "batch", "pkcs8"]

[dependencies]
<<<<<<< HEAD
curve25519-dalek = { version = "=4.0.0-pre.5", default-features = false, features = ["digest", "zeroize"] }
=======
curve25519-dalek = { version = "=4.0.0-pre.5", default-features = false, features = ["digest"] }
>>>>>>> b5dc40be
ed25519 = { version = "=2.0.0-rc.0", default-features = false }
merlin = { version = "3", default-features = false, optional = true }
rand_core = { version = "0.6.4", default-features = false, optional = true }
serde = { version = "1.0", default-features = false, optional = true }
serde_bytes = { version = "0.11", optional = true }
sha2 = { version = "0.10", default-features = false }
zeroize = { version = "1.5", default-features = false, optional = true }

[dev-dependencies]
curve25519-dalek = { version = "=4.0.0-pre.3", default-features = false, features = ["digest", "rand_core"] }
hex = "0.4"
bincode = "1.0"
serde_json = "1.0"
criterion = { version = "0.4", features = ["html_reports"] }
hex-literal = "0.3"
rand = "0.8"
rand_core = { version = "0.6.4", default-features = false }
serde = { version = "1.0", features = ["derive"] }
toml = { version = "0.5" }
curve25519-dalek = { version = "=4.0.0-pre.5", default-features = false, features = ["digest", "rand_core"] }

[[bench]]
name = "ed25519_benchmarks"
harness = false
required-features = ["rand_core"]

[features]
<<<<<<< HEAD
default = ["std"]
=======
default = ["std", "rand_core", "zeroize"]
>>>>>>> b5dc40be
alloc = ["curve25519-dalek/alloc", "ed25519/alloc", "serde?/alloc", "zeroize/alloc"]
std = ["alloc", "ed25519/std", "serde?/std", "sha2/std"]

asm = ["sha2/asm"]
batch = ["alloc", "merlin", "rand_core"]
<<<<<<< HEAD
# This feature enables deterministic batch verification.
batch_deterministic = ["alloc", "merlin", "rand_core"]
=======
>>>>>>> b5dc40be
# This features turns off stricter checking for scalar malleability in signatures
legacy_compatibility = []
pkcs8 = ["ed25519/pkcs8"]
pem = ["alloc", "ed25519/pem", "pkcs8"]
<<<<<<< HEAD
rand_core = ["dep:rand_core", "curve25519-dalek/rand_core"]
=======
>>>>>>> b5dc40be
serde = ["dep:serde", "serde_bytes", "ed25519/serde"]
zeroize = ["dep:zeroize", "curve25519-dalek/zeroize"]

[patch.crates-io.curve25519-dalek]
git = "https://github.com/dalek-cryptography/curve25519-dalek.git"<|MERGE_RESOLUTION|>--- conflicted
+++ resolved
@@ -24,11 +24,7 @@
 features = ["nightly", "batch", "pkcs8"]
 
 [dependencies]
-<<<<<<< HEAD
-curve25519-dalek = { version = "=4.0.0-pre.5", default-features = false, features = ["digest", "zeroize"] }
-=======
 curve25519-dalek = { version = "=4.0.0-pre.5", default-features = false, features = ["digest"] }
->>>>>>> b5dc40be
 ed25519 = { version = "=2.0.0-rc.0", default-features = false }
 merlin = { version = "3", default-features = false, optional = true }
 rand_core = { version = "0.6.4", default-features = false, optional = true }
@@ -48,7 +44,6 @@
 rand_core = { version = "0.6.4", default-features = false }
 serde = { version = "1.0", features = ["derive"] }
 toml = { version = "0.5" }
-curve25519-dalek = { version = "=4.0.0-pre.5", default-features = false, features = ["digest", "rand_core"] }
 
 [[bench]]
 name = "ed25519_benchmarks"
@@ -56,29 +51,17 @@
 required-features = ["rand_core"]
 
 [features]
-<<<<<<< HEAD
-default = ["std"]
-=======
-default = ["std", "rand_core", "zeroize"]
->>>>>>> b5dc40be
+default = ["std", "zeroize"]
 alloc = ["curve25519-dalek/alloc", "ed25519/alloc", "serde?/alloc", "zeroize/alloc"]
 std = ["alloc", "ed25519/std", "serde?/std", "sha2/std"]
 
 asm = ["sha2/asm"]
 batch = ["alloc", "merlin", "rand_core"]
-<<<<<<< HEAD
-# This feature enables deterministic batch verification.
-batch_deterministic = ["alloc", "merlin", "rand_core"]
-=======
->>>>>>> b5dc40be
 # This features turns off stricter checking for scalar malleability in signatures
 legacy_compatibility = []
 pkcs8 = ["ed25519/pkcs8"]
 pem = ["alloc", "ed25519/pem", "pkcs8"]
-<<<<<<< HEAD
 rand_core = ["dep:rand_core", "curve25519-dalek/rand_core"]
-=======
->>>>>>> b5dc40be
 serde = ["dep:serde", "serde_bytes", "ed25519/serde"]
 zeroize = ["dep:zeroize", "curve25519-dalek/zeroize"]
 
