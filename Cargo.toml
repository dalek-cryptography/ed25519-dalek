[package]
name = "ed25519-dalek"
version = "1.0.1"
edition = "2021"
authors = ["isis lovecruft <isis@patternsinthevoid.net>"]
readme = "README.md"
license = "BSD-3-Clause"
repository = "https://github.com/dalek-cryptography/ed25519-dalek"
homepage = "https://dalek.rs"
documentation = "https://docs.rs/ed25519-dalek"
keywords = ["cryptography", "ed25519", "curve25519", "signature", "ECC"]
categories = ["cryptography", "no-std"]
description = "Fast and efficient ed25519 EdDSA key generations, signing, and verification in pure Rust."
exclude = [ ".gitignore", "TESTVECTORS", "VALIDATIONVECTORS", "res/*" ]
rust-version = "1.60"

[badges]
travis-ci = { repository = "dalek-cryptography/ed25519-dalek", branch = "master"}

[package.metadata.docs.rs]
# Disabled for now since this is borked; tracking https://github.com/rust-lang/docs.rs/issues/302
# rustdoc-args = ["--html-in-header", ".cargo/registry/src/github.com-1ecc6299db9ec823/curve25519-dalek-0.13.2/rustdoc-include-katex-header.html"]
rustdoc-args = ["--cfg", "docsrs"]
features = ["nightly", "batch", "pkcs8"]

[dependencies]
curve25519-dalek = { version = "=4.0.0-pre.5", default-features = false, features = ["digest"] }
ed25519 = { version = "=2.0.0-rc.0", default-features = false }
merlin = { version = "3", default-features = false, optional = true }
rand_core = { version = "0.6.4", default-features = false, optional = true }
serde = { version = "1.0", default-features = false, optional = true }
serde_bytes = { version = "0.11", optional = true }
sha2 = { version = "0.10", default-features = false }
zeroize = { version = "1.5", default-features = false, optional = true }

[dev-dependencies]
curve25519-dalek = { version = "=4.0.0-pre.5", default-features = false, features = ["digest", "rand_core"] }
hex = "0.4"
bincode = "1.0"
serde_json = "1.0"
criterion = { version = "0.4", features = ["html_reports"] }
hex-literal = "0.3"
rand = "0.8"
rand_core = { version = "0.6.4", default-features = false }
serde = { version = "1.0", features = ["derive"] }
toml = { version = "0.5" }

[[bench]]
name = "ed25519_benchmarks"
harness = false
required-features = ["rand_core"]

[features]
<<<<<<< HEAD
default = ["fast", "std", "rand_core", "zeroize"]
=======
default = ["std", "zeroize"]
>>>>>>> 8c455f58
alloc = ["curve25519-dalek/alloc", "ed25519/alloc", "serde?/alloc", "zeroize/alloc"]
std = ["alloc", "ed25519/std", "serde?/std", "sha2/std"]

asm = ["sha2/asm"]
batch = ["alloc", "merlin", "rand_core"]
fast = ["curve25519-dalek/basepoint-tables"]
# This features turns off stricter checking for scalar malleability in signatures
legacy_compatibility = []
pkcs8 = ["ed25519/pkcs8"]
pem = ["alloc", "ed25519/pem", "pkcs8"]
rand_core = ["dep:rand_core"]
serde = ["dep:serde", "serde_bytes", "ed25519/serde"]
zeroize = ["dep:zeroize", "curve25519-dalek/zeroize"]

[patch.crates-io.curve25519-dalek]
git = "https://github.com/dalek-cryptography/curve25519-dalek.git"<|MERGE_RESOLUTION|>--- conflicted
+++ resolved
@@ -51,11 +51,7 @@
 required-features = ["rand_core"]
 
 [features]
-<<<<<<< HEAD
-default = ["fast", "std", "rand_core", "zeroize"]
-=======
-default = ["std", "zeroize"]
->>>>>>> 8c455f58
+default = ["fast", "std", "zeroize"]
 alloc = ["curve25519-dalek/alloc", "ed25519/alloc", "serde?/alloc", "zeroize/alloc"]
 std = ["alloc", "ed25519/std", "serde?/std", "sha2/std"]
 
