[package]
name = "ed25519-dalek"
version = "1.0.1"
edition = "2021"
authors = ["isis lovecruft <isis@patternsinthevoid.net>"]
readme = "README.md"
license = "BSD-3-Clause"
repository = "https://github.com/dalek-cryptography/ed25519-dalek"
homepage = "https://dalek.rs"
documentation = "https://docs.rs/ed25519-dalek"
keywords = ["cryptography", "ed25519", "curve25519", "signature", "ECC"]
categories = ["cryptography", "no-std"]
description = "Fast and efficient ed25519 EdDSA key generations, signing, and verification in pure Rust."
exclude = [ ".gitignore", "TESTVECTORS", "VALIDATIONVECTORS", "res/*" ]
rust-version = "1.60"

[badges]
travis-ci = { repository = "dalek-cryptography/ed25519-dalek", branch = "master"}

[package.metadata.docs.rs]
# Disabled for now since this is borked; tracking https://github.com/rust-lang/docs.rs/issues/302
# rustdoc-args = ["--html-in-header", ".cargo/registry/src/github.com-1ecc6299db9ec823/curve25519-dalek-0.13.2/rustdoc-include-katex-header.html"]
rustdoc-args = ["--cfg", "docsrs"]
features = ["nightly", "batch", "pkcs8"]

[dependencies]
<<<<<<< HEAD
curve25519-dalek = { version = "=4.0.0-pre.3", default-features = false, features = ["digest"] }
ed25519 = { version = "=2.0.0-pre.1", default-features = false }
=======
curve25519-dalek = { version = "=4.0.0-pre.3", default-features = false, features = ["digest", "rand_core"] }
ed25519 = { version = "=2.0.0-rc.0", default-features = false }
>>>>>>> 461a2d7e
merlin = { version = "3", default-features = false, optional = true }
rand_core = { version = "0.6.4", default-features = false, optional = true }
serde = { version = "1.0", default-features = false, optional = true }
serde_bytes = { version = "0.11", optional = true }
sha2 = { version = "0.10", default-features = false }
zeroize = { version = "1.5", default-features = false }

[dev-dependencies]
hex = "0.4"
bincode = "1.0"
serde_json = "1.0"
criterion = { version = "0.4", features = ["html_reports"] }
hex-literal = "0.3"
rand = "0.8"
rand_core = { version = "0.6.4", default-features = false }
serde = { version = "1.0", features = ["derive"] }
toml = { version = "0.5" }
curve25519-dalek = { version = "=4.0.0-pre.3", default-features = false, features = ["digest", "rand_core"] }

[[bench]]
name = "ed25519_benchmarks"
harness = false

[features]
default = ["std", "rand_core"]
alloc = ["curve25519-dalek/alloc", "ed25519/alloc", "serde?/alloc", "zeroize/alloc"]
std = ["alloc", "ed25519/std", "serde?/std", "sha2/std"]

asm = ["sha2/asm"]
batch = ["alloc", "merlin", "rand_core"]
# This features turns off stricter checking for scalar malleability in signatures
legacy_compatibility = []
pkcs8 = ["ed25519/pkcs8"]
pem = ["alloc", "ed25519/pem", "pkcs8"]
serde = ["dep:serde", "serde_bytes", "ed25519/serde"]<|MERGE_RESOLUTION|>--- conflicted
+++ resolved
@@ -24,13 +24,8 @@
 features = ["nightly", "batch", "pkcs8"]
 
 [dependencies]
-<<<<<<< HEAD
 curve25519-dalek = { version = "=4.0.0-pre.3", default-features = false, features = ["digest"] }
-ed25519 = { version = "=2.0.0-pre.1", default-features = false }
-=======
-curve25519-dalek = { version = "=4.0.0-pre.3", default-features = false, features = ["digest", "rand_core"] }
 ed25519 = { version = "=2.0.0-rc.0", default-features = false }
->>>>>>> 461a2d7e
 merlin = { version = "3", default-features = false, optional = true }
 rand_core = { version = "0.6.4", default-features = false, optional = true }
 serde = { version = "1.0", default-features = false, optional = true }
