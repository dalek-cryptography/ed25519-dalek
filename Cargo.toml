[package]
name = "ed25519-dalek"
version = "1.0.1"
edition = "2021"
authors = ["isis lovecruft <isis@patternsinthevoid.net>"]
readme = "README.md"
license = "BSD-3-Clause"
repository = "https://github.com/dalek-cryptography/ed25519-dalek"
homepage = "https://dalek.rs"
documentation = "https://docs.rs/ed25519-dalek"
keywords = ["cryptography", "ed25519", "curve25519", "signature", "ECC"]
categories = ["cryptography", "no-std"]
description = "Fast and efficient ed25519 EdDSA key generations, signing, and verification in pure Rust."
exclude = [ ".gitignore", "TESTVECTORS", "VALIDATIONVECTORS", "res/*" ]
rust-version = "1.60"

[badges]
travis-ci = { repository = "dalek-cryptography/ed25519-dalek", branch = "master"}

[package.metadata.docs.rs]
# Disabled for now since this is borked; tracking https://github.com/rust-lang/docs.rs/issues/302
# rustdoc-args = ["--html-in-header", ".cargo/registry/src/github.com-1ecc6299db9ec823/curve25519-dalek-0.13.2/rustdoc-include-katex-header.html"]
rustdoc-args = ["--cfg", "docsrs"]
features = ["nightly", "batch", "pkcs8"]

[dependencies]
<<<<<<< HEAD
curve25519-dalek = { version = "=4.0.0-pre.5", default-features = false, features = ["digest", "rand_core"] }
=======
curve25519-dalek = { version = "=4.0.0-pre.5", default-features = false, features = ["digest", "rand_core", "zeroize"] }
>>>>>>> 6ee4d1de
ed25519 = { version = "=2.0.0-rc.0", default-features = false }
merlin = { version = "3", default-features = false, optional = true }
rand = { version = "0.8", default-features = false, optional = true }
rand_core = { version = "0.6.4", default-features = false, optional = true }
serde = { version = "1.0", default-features = false, optional = true }
serde_bytes = { version = "0.11", optional = true }
sha2 = { version = "0.10", default-features = false }
zeroize = { version = "1.5", default-features = false, optional = true }

[dev-dependencies]
hex = "0.4"
bincode = "1.0"
serde_json = "1.0"
criterion = { version = "0.4", features = ["html_reports"] }
hex-literal = "0.3"
rand = "0.8"
rand_core = { version = "0.6.4", default-features = false }
serde = { version = "1.0", features = ["derive"] }
toml = { version = "0.5" }

[[bench]]
name = "ed25519_benchmarks"
harness = false

[features]
default = ["std", "rand", "zeroize"]
alloc = ["curve25519-dalek/alloc", "ed25519/alloc", "rand?/alloc", "serde?/alloc", "zeroize?/alloc"]
std = ["alloc", "ed25519/std", "rand?/std", "serde?/std", "sha2/std"]

asm = ["sha2/asm"]
batch = ["alloc", "merlin", "rand"]
# This feature enables deterministic batch verification.
batch_deterministic = ["alloc", "merlin", "rand"]
# This features turns off stricter checking for scalar malleability in signatures
legacy_compatibility = []
pkcs8 = ["ed25519/pkcs8"]
pem = ["alloc", "ed25519/pem", "pkcs8"]
rand = ["dep:rand", "dep:rand_core"]
serde = ["dep:serde", "serde_bytes", "ed25519/serde"]

[patch.crates-io.curve25519-dalek]
git = "https://github.com/dalek-cryptography/curve25519-dalek.git"<|MERGE_RESOLUTION|>--- conflicted
+++ resolved
@@ -24,11 +24,7 @@
 features = ["nightly", "batch", "pkcs8"]
 
 [dependencies]
-<<<<<<< HEAD
 curve25519-dalek = { version = "=4.0.0-pre.5", default-features = false, features = ["digest", "rand_core"] }
-=======
-curve25519-dalek = { version = "=4.0.0-pre.5", default-features = false, features = ["digest", "rand_core", "zeroize"] }
->>>>>>> 6ee4d1de
 ed25519 = { version = "=2.0.0-rc.0", default-features = false }
 merlin = { version = "3", default-features = false, optional = true }
 rand = { version = "0.8", default-features = false, optional = true }
@@ -68,6 +64,7 @@
 pem = ["alloc", "ed25519/pem", "pkcs8"]
 rand = ["dep:rand", "dep:rand_core"]
 serde = ["dep:serde", "serde_bytes", "ed25519/serde"]
+zeroize = ["dep:zeroize", "curve25519-dalek/zeroize"]
 
 [patch.crates-io.curve25519-dalek]
 git = "https://github.com/dalek-cryptography/curve25519-dalek.git"