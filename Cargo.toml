[package]
name = "ed25519-dalek"
version = "1.0.1"
edition = "2021"
authors = ["isis lovecruft <isis@patternsinthevoid.net>"]
readme = "README.md"
license = "BSD-3-Clause"
repository = "https://github.com/dalek-cryptography/ed25519-dalek"
homepage = "https://dalek.rs"
documentation = "https://docs.rs/ed25519-dalek"
keywords = ["cryptography", "ed25519", "curve25519", "signature", "ECC"]
categories = ["cryptography", "no-std"]
description = "Fast and efficient ed25519 EdDSA key generations, signing, and verification in pure Rust."
exclude = [ ".gitignore", "TESTVECTORS", "VALIDATIONVECTORS", "res/*" ]
rust-version = "1.60"

[badges]
travis-ci = { repository = "dalek-cryptography/ed25519-dalek", branch = "master"}

[package.metadata.docs.rs]
# Disabled for now since this is borked; tracking https://github.com/rust-lang/docs.rs/issues/302
# rustdoc-args = ["--html-in-header", ".cargo/registry/src/github.com-1ecc6299db9ec823/curve25519-dalek-0.13.2/rustdoc-include-katex-header.html"]
rustdoc-args = ["--cfg", "docsrs"]
features = ["nightly", "batch", "pkcs8"]

[dependencies]
curve25519-dalek = { version = "=4.0.0-pre.5", default-features = false, features = ["digest"] }
ed25519 = { version = "2", default-features = false }
merlin = { version = "3", default-features = false, optional = true }
rand_core = { version = "0.6.4", default-features = false, optional = true }
serde = { version = "1.0", default-features = false, optional = true }
serde_bytes = { version = "0.11", optional = true }
sha2 = { version = "0.10", default-features = false }
zeroize = { version = "1.5", default-features = false, optional = true }

[dev-dependencies]
curve25519-dalek = { version = "=4.0.0-pre.5", default-features = false, features = ["digest", "rand_core"] }
hex = "0.4"
bincode = "1.0"
serde_json = "1.0"
criterion = { version = "0.4", features = ["html_reports"] }
hex-literal = "0.3"
rand = "0.8"
rand_core = { version = "0.6.4", default-features = false }
serde = { version = "1.0", features = ["derive"] }
toml = { version = "0.5" }

[[bench]]
name = "ed25519_benchmarks"
harness = false
required-features = ["rand_core"]

[features]
default = ["fast", "std", "zeroize"]
alloc = ["curve25519-dalek/alloc", "ed25519/alloc", "serde?/alloc", "zeroize/alloc"]
std = ["alloc", "ed25519/std", "serde?/std", "sha2/std"]

asm = ["sha2/asm"]
batch = ["alloc", "merlin", "rand_core"]
<<<<<<< HEAD
fast = ["curve25519-dalek/basepoint-tables"]
=======
digest = []
>>>>>>> 431e6995
# This features turns off stricter checking for scalar malleability in signatures
legacy_compatibility = []
pkcs8 = ["ed25519/pkcs8"]
pem = ["alloc", "ed25519/pem", "pkcs8"]
rand_core = ["dep:rand_core"]
serde = ["dep:serde", "serde_bytes", "ed25519/serde"]
zeroize = ["dep:zeroize", "curve25519-dalek/zeroize"]

[patch.crates-io.curve25519-dalek]
git = "https://github.com/dalek-cryptography/curve25519-dalek.git"<|MERGE_RESOLUTION|>--- conflicted
+++ resolved
@@ -57,11 +57,8 @@
 
 asm = ["sha2/asm"]
 batch = ["alloc", "merlin", "rand_core"]
-<<<<<<< HEAD
 fast = ["curve25519-dalek/basepoint-tables"]
-=======
 digest = []
->>>>>>> 431e6995
 # This features turns off stricter checking for scalar malleability in signatures
 legacy_compatibility = []
 pkcs8 = ["ed25519/pkcs8"]
