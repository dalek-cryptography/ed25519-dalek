[package]
name = "ed25519-dalek"
version = "2.0.0-rc.2"
edition = "2021"
authors = [
    "isis lovecruft <isis@patternsinthevoid.net>",
    "Tony Arcieri <bascule@gmail.com>",
    "Michael Rosenberg <michael@mrosenberg.pub>"
]
readme = "README.md"
license = "BSD-3-Clause"
repository = "https://github.com/dalek-cryptography/ed25519-dalek"
documentation = "https://docs.rs/ed25519-dalek"
keywords = ["cryptography", "ed25519", "curve25519", "signature", "ECC"]
categories = ["cryptography", "no-std"]
description = "Fast and efficient ed25519 EdDSA key generations, signing, and verification in pure Rust."
exclude = [ ".gitignore", "TESTVECTORS", "VALIDATIONVECTORS", "res/*" ]
rust-version = "1.60"

[package.metadata.docs.rs]
rustdoc-args = [
    "--html-in-header", "docs/assets/rustdoc-include-katex-header.html",
    "--cfg", "docsrs",
]
features = ["batch", "pkcs8"]

[dependencies]
<<<<<<< HEAD
curve25519-dalek = { git = "https://github.com/rozbb/curve25519-dalek.git", branch = "scalar-always-reduced", default-features = false, features = ["digest"] }
=======
curve25519-dalek = { version = "=4.0.0-rc.2", default-features = false, features = ["digest"] }
>>>>>>> 5014c912
ed25519 = { version = ">=2.2, <2.3", default-features = false }
signature = { version = ">=2.0, <2.1", optional = true, default-features = false }
sha2 = { version = "0.10", default-features = false }

# optional features
merlin = { version = "3", default-features = false, optional = true }
rand_core = { version = "0.6.4", default-features = false, optional = true }
serde = { version = "1.0", default-features = false, optional = true }
zeroize = { version = "1.5", default-features = false, optional = true }

[dev-dependencies]
<<<<<<< HEAD
curve25519-dalek = { git = "https://github.com/rozbb/curve25519-dalek.git", branch = "scalar-always-reduced", default-features = false, features = ["digest", "rand_core"] }
=======
curve25519-dalek = { version = "=4.0.0-rc.2", default-features = false, features = ["digest", "rand_core"] }
>>>>>>> 5014c912
hex = "0.4"
bincode = "1.0"
serde_json = "1.0"
criterion = { version = "0.4", features = ["html_reports"] }
hex-literal = "0.3"
rand = "0.8"
rand_core = { version = "0.6.4", default-features = false }
serde = { version = "1.0", features = ["derive"] }
toml = { version = "0.5" }

[[bench]]
name = "ed25519_benchmarks"
harness = false
required-features = ["rand_core"]

[features]
default = ["fast", "std", "zeroize"]
alloc = ["curve25519-dalek/alloc", "ed25519/alloc", "serde?/alloc", "zeroize/alloc"]
std = ["alloc", "ed25519/std", "serde?/std", "sha2/std"]

asm = ["sha2/asm"]
batch = ["alloc", "merlin", "rand_core"]
fast = ["curve25519-dalek/precomputed-tables"]
digest = ["signature/digest"]
# This features turns off stricter checking for scalar malleability in signatures
legacy_compatibility = ["curve25519-dalek/legacy_compatibility"]
pkcs8 = ["ed25519/pkcs8"]
pem = ["alloc", "ed25519/pem", "pkcs8"]
rand_core = ["dep:rand_core"]
serde = ["dep:serde", "ed25519/serde"]
zeroize = ["dep:zeroize", "curve25519-dalek/zeroize"]<|MERGE_RESOLUTION|>--- conflicted
+++ resolved
@@ -25,11 +25,7 @@
 features = ["batch", "pkcs8"]
 
 [dependencies]
-<<<<<<< HEAD
-curve25519-dalek = { git = "https://github.com/rozbb/curve25519-dalek.git", branch = "scalar-always-reduced", default-features = false, features = ["digest"] }
-=======
 curve25519-dalek = { version = "=4.0.0-rc.2", default-features = false, features = ["digest"] }
->>>>>>> 5014c912
 ed25519 = { version = ">=2.2, <2.3", default-features = false }
 signature = { version = ">=2.0, <2.1", optional = true, default-features = false }
 sha2 = { version = "0.10", default-features = false }
@@ -41,11 +37,7 @@
 zeroize = { version = "1.5", default-features = false, optional = true }
 
 [dev-dependencies]
-<<<<<<< HEAD
-curve25519-dalek = { git = "https://github.com/rozbb/curve25519-dalek.git", branch = "scalar-always-reduced", default-features = false, features = ["digest", "rand_core"] }
-=======
 curve25519-dalek = { version = "=4.0.0-rc.2", default-features = false, features = ["digest", "rand_core"] }
->>>>>>> 5014c912
 hex = "0.4"
 bincode = "1.0"
 serde_json = "1.0"
