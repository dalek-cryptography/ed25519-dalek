--- conflicted
+++ resolved
@@ -16,12 +16,6 @@
 use hex::FromHex;
 use hex_literal::hex;
 
-<<<<<<< HEAD
-=======
-#[cfg(feature = "rand_core")]
-use sha2::Sha512;
-
->>>>>>> b5dc40be
 #[cfg(test)]
 mod vectors {
     use super::*;
