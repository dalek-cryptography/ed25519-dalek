--- conflicted
+++ resolved
@@ -12,11 +12,7 @@
 #[cfg(feature = "pkcs8")]
 use ed25519::pkcs8::{self, DecodePrivateKey};
 
-<<<<<<< HEAD
 #[cfg(any(test, feature = "rand_core"))]
-=======
-#[cfg(feature = "rand_core")]
->>>>>>> b5dc40be
 use rand_core::CryptoRngCore;
 
 #[cfg(feature = "serde")]
@@ -188,14 +184,10 @@
     /// The standard hash function used for most ed25519 libraries is SHA-512,
     /// which is available with `use sha2::Sha512` as in the example above.
     /// Other suitable hash functions include Keccak-512 and Blake2b-512.
-<<<<<<< HEAD
     ///
     /// # Features
     ///
     /// Requires optional feature `rand_core` activated
-=======
-    #[cfg(feature = "rand_core")]
->>>>>>> b5dc40be
     pub fn generate<R: CryptoRngCore + ?Sized>(csprng: &mut R) -> SigningKey {
         let mut secret = SecretKey::default();
         csprng.fill_bytes(&mut secret);
