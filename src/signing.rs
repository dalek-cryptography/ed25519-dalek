--- conflicted
+++ resolved
@@ -20,20 +20,13 @@
 
 use sha2::Sha512;
 
-<<<<<<< HEAD
 #[cfg(feature = "digest")]
 use curve25519_dalek::digest::generic_array::typenum::U64;
-use curve25519_dalek::digest::Digest;
-use curve25519_dalek::edwards::CompressedEdwardsY;
-use curve25519_dalek::edwards::EdwardsPoint;
-use curve25519_dalek::scalar::{clamp_integer, Scalar};
-=======
 use curve25519_dalek::{
-    digest::{generic_array::typenum::U64, Digest},
+    digest::Digest,
     edwards::{CompressedEdwardsY, EdwardsPoint},
-    scalar::Scalar,
+    scalar::{clamp_integer, Scalar},
 };
->>>>>>> 4afbf09e
 
 use ed25519::signature::{KeypairRef, Signer, Verifier};
 
@@ -728,68 +721,9 @@
     }
 }
 
-<<<<<<< HEAD
-/// An "expanded" secret key.
-///
-/// This is produced by using an hash function with 512-bits output to digest a
-/// `SecretKey`.  The output digest is then split in half, the lower half being
-/// the actual `key` used to sign messages, after twiddling with some bits.¹ The
-/// upper half is used a sort of half-baked, ill-designed² pseudo-domain-separation
-/// "nonce"-like thing, which is used during signature production by
-/// concatenating it with the message to be signed before the message is hashed.
-///
-/// Instances of this secret are automatically overwritten with zeroes when they
-/// fall out of scope.
-//
-// ¹ This results in a slight bias towards non-uniformity at one spectrum of
-// the range of valid keys.  Oh well: not my idea; not my problem.
-//
-// ² It is the author's view (specifically, isis agora lovecruft, in the event
-// you'd like to complain about me, again) that this is "ill-designed" because
-// this doesn't actually provide true hash domain separation, in that in many
-// real-world applications a user wishes to have one key which is used in
-// several contexts (such as within tor, which does domain separation
-// manually by pre-concatenating static strings to messages to achieve more
-// robust domain separation).  In other real-world applications, such as
-// bitcoind, a user might wish to have one master keypair from which others are
-// derived (à la BIP32) and different domain separators between keys derived at
-// different levels (and similarly for tree-based key derivation constructions,
-// such as hash-based signatures).  Leaving the domain separation to
-// application designers, who thus far have produced incompatible,
-// slightly-differing, ad hoc domain separation (at least those application
-// designers who knew enough cryptographic theory to do so!), is therefore a
-// bad design choice on the part of the cryptographer designing primitives
-// which should be simple and as foolproof as possible to use for
-// non-cryptographers.  Further, later in the ed25519 signature scheme, as
-// specified in RFC8032, the public key is added into *another* hash digest
-// (along with the message, again); it is unclear to this author why there's
-// not only one but two poorly-thought-out attempts at domain separation in the
-// same signature scheme, and which both fail in exactly the same way.  For a
-// better-designed, Schnorr-based signature scheme, see Trevor Perrin's work on
-// "generalised EdDSA" and "VXEdDSA".
-pub(crate) struct ExpandedSecretKey {
-    // `scalar_bytes` and `scalar` are separate, because the public key is computed as an unreduced
-    // scalar multiplication (ie `mul_base_clamped`), whereas the signing operations are done
-    // modulo l.
-    pub(crate) scalar_bytes: [u8; 32],
-    pub(crate) scalar: Scalar,
-    pub(crate) nonce: [u8; 32],
-}
-
-#[cfg(feature = "zeroize")]
-impl Drop for ExpandedSecretKey {
-    fn drop(&mut self) {
-        self.scalar_bytes.zeroize();
-        self.scalar.zeroize();
-        self.nonce.zeroize()
-    }
-}
-
-=======
 /// The spec-compliant way to define an expanded secret key. This computes `SHA512(sk)`, clamps the
 /// first 32 bytes and uses it as a scalar, and uses the second 32 bytes as a domain separator for
 /// hashing.
->>>>>>> 4afbf09e
 impl From<&SecretKey> for ExpandedSecretKey {
     #[allow(clippy::unwrap_used)]
     fn from(secret_key: &SecretKey) -> ExpandedSecretKey {
@@ -804,14 +738,9 @@
         let scalar = Scalar::from_bytes_mod_order(clamp_integer(scalar_bytes));
 
         ExpandedSecretKey {
-<<<<<<< HEAD
             scalar_bytes,
             scalar,
-            nonce: upper.try_into().unwrap(),
-=======
-            scalar: Scalar::from_bits_clamped(lower.try_into().unwrap()),
             hash_prefix: upper.try_into().unwrap(),
->>>>>>> 4afbf09e
         }
     }
 }
