// -*- mode: rust; -*-
//
// This file is part of ed25519-dalek.
// Copyright (c) 2017-2019 isis lovecruft
// See LICENSE for licensing information.
//
// Authors:
// - isis agora lovecruft <isis@patternsinthevoid.net>

//! ed25519 signing keys.

#[cfg(feature = "pkcs8")]
use ed25519::pkcs8;

#[cfg(any(test, feature = "rand_core"))]
use rand_core::CryptoRngCore;

#[cfg(feature = "serde")]
use serde::{Deserialize, Deserializer, Serialize, Serializer};

use sha2::Sha512;

#[cfg(feature = "digest")]
use curve25519_dalek::digest::generic_array::typenum::U64;
use curve25519_dalek::digest::Digest;
use curve25519_dalek::edwards::CompressedEdwardsY;
use curve25519_dalek::edwards::EdwardsPoint;
use curve25519_dalek::scalar::{clamp_integer, Scalar};

use ed25519::signature::{KeypairRef, Signer, Verifier};

#[cfg(feature = "digest")]
use crate::context::Context;
#[cfg(feature = "digest")]
use signature::DigestSigner;

#[cfg(feature = "zeroize")]
use zeroize::{Zeroize, ZeroizeOnDrop};

use crate::constants::*;
use crate::errors::*;
use crate::signature::*;
use crate::verifying::*;
use crate::Signature;

/// ed25519 secret key as defined in [RFC8032 § 5.1.5]:
///
/// > The private key is 32 octets (256 bits, corresponding to b) of
/// > cryptographically secure random data.
///
/// [RFC8032 § 5.1.5]: https://www.rfc-editor.org/rfc/rfc8032#section-5.1.5
pub type SecretKey = [u8; SECRET_KEY_LENGTH];

/// ed25519 signing key which can be used to produce signatures.
// Invariant: `public` is always the public key of `secret`. This prevents the signing function
// oracle attack described in https://github.com/MystenLabs/ed25519-unsafe-libs
#[derive(Clone, Debug)]
pub struct SigningKey {
    /// The secret half of this signing key.
    pub(crate) secret_key: SecretKey,
    /// The public half of this signing key.
    pub(crate) verifying_key: VerifyingKey,
}

/// # Example
///
/// ```
/// # extern crate ed25519_dalek;
/// #
/// use ed25519_dalek::SigningKey;
/// use ed25519_dalek::SECRET_KEY_LENGTH;
/// use ed25519_dalek::SignatureError;
///
/// # fn doctest() -> Result<SigningKey, SignatureError> {
/// let secret_key_bytes: [u8; SECRET_KEY_LENGTH] = [
///    157, 097, 177, 157, 239, 253, 090, 096,
///    186, 132, 074, 244, 146, 236, 044, 196,
///    068, 073, 197, 105, 123, 050, 105, 025,
///    112, 059, 172, 003, 028, 174, 127, 096, ];
///
/// let signing_key: SigningKey = SigningKey::from_bytes(&secret_key_bytes);
/// assert_eq!(signing_key.to_bytes(), secret_key_bytes);
///
/// # Ok(signing_key)
/// # }
/// #
/// # fn main() {
/// #     let result = doctest();
/// #     assert!(result.is_ok());
/// # }
/// ```
impl SigningKey {
    /// Construct a [`SigningKey`] from a [`SecretKey`]
    ///
    #[inline]
    pub fn from_bytes(secret_key: &SecretKey) -> Self {
        let verifying_key = VerifyingKey::from(&ExpandedSecretKey::from(secret_key));
        Self {
            secret_key: *secret_key,
            verifying_key,
        }
    }

    /// Convert this [`SigningKey`] into a [`SecretKey`]
    #[inline]
    pub fn to_bytes(&self) -> SecretKey {
        self.secret_key
    }

    /// Construct a [`SigningKey`] from the bytes of a `VerifyingKey` and `SecretKey`.
    ///
    /// # Inputs
    ///
    /// * `bytes`: an `&[u8]` of length [`KEYPAIR_LENGTH`], representing the
    ///   scalar for the secret key, and a compressed Edwards-Y coordinate of a
    ///   point on curve25519, both as bytes. (As obtained from
    ///   [`SigningKey::to_bytes`].)
    ///
    /// # Returns
    ///
    /// A `Result` whose okay value is an EdDSA [`SigningKey`] or whose error value
    /// is an `SignatureError` describing the error that occurred.
    #[inline]
    pub fn from_keypair_bytes(bytes: &[u8; 64]) -> Result<SigningKey, SignatureError> {
        let (secret_key, verifying_key) = bytes.split_at(SECRET_KEY_LENGTH);
        let signing_key = SigningKey::try_from(secret_key)?;
        let verifying_key = VerifyingKey::try_from(verifying_key)?;

        if signing_key.verifying_key() != verifying_key {
            return Err(InternalError::MismatchedKeypair.into());
        }

        Ok(signing_key)
    }

    /// Convert this signing key to a 64-byte keypair.
    ///
    /// # Returns
    ///
    /// An array of bytes, `[u8; KEYPAIR_LENGTH]`.  The first
    /// `SECRET_KEY_LENGTH` of bytes is the `SecretKey`, and the next
    /// `PUBLIC_KEY_LENGTH` bytes is the `VerifyingKey` (the same as other
    /// libraries, such as [Adam Langley's ed25519 Golang
    /// implementation](https://github.com/agl/ed25519/)). It is guaranteed that
    /// the encoded public key is the one derived from the encoded secret key.
    pub fn to_keypair_bytes(&self) -> [u8; KEYPAIR_LENGTH] {
        let mut bytes: [u8; KEYPAIR_LENGTH] = [0u8; KEYPAIR_LENGTH];

        bytes[..SECRET_KEY_LENGTH].copy_from_slice(&self.secret_key);
        bytes[SECRET_KEY_LENGTH..].copy_from_slice(self.verifying_key.as_bytes());
        bytes
    }

    /// Get the [`VerifyingKey`] for this [`SigningKey`].
    pub fn verifying_key(&self) -> VerifyingKey {
        self.verifying_key
    }

    /// Create a signing context that can be used for Ed25519ph with
    /// [`DigestSigner`].
    #[cfg(feature = "digest")]
    pub fn with_context<'k, 'v>(
        &'k self,
        context_value: &'v [u8],
    ) -> Result<Context<'k, 'v, Self>, SignatureError> {
        Context::new(self, context_value)
    }

    /// Generate an ed25519 signing key.
    ///
    /// # Example
    ///
    #[cfg_attr(feature = "rand_core", doc = "```")]
    #[cfg_attr(not(feature = "rand_core"), doc = "```ignore")]
    /// # fn main() {
    /// use rand::rngs::OsRng;
    /// use ed25519_dalek::{Signature, SigningKey};
    ///
    /// let mut csprng = OsRng;
    /// let signing_key: SigningKey = SigningKey::generate(&mut csprng);
    /// # }
    /// ```
    ///
    /// # Input
    ///
    /// A CSPRNG with a `fill_bytes()` method, e.g. `rand_os::OsRng`.
    ///
    /// The caller must also supply a hash function which implements the
    /// `Digest` and `Default` traits, and which returns 512 bits of output.
    /// The standard hash function used for most ed25519 libraries is SHA-512,
    /// which is available with `use sha2::Sha512` as in the example above.
    /// Other suitable hash functions include Keccak-512 and Blake2b-512.
    #[cfg(any(test, feature = "rand_core"))]
    pub fn generate<R: CryptoRngCore + ?Sized>(csprng: &mut R) -> SigningKey {
        let mut secret = SecretKey::default();
        csprng.fill_bytes(&mut secret);
        Self::from_bytes(&secret)
    }

    /// Sign a `prehashed_message` with this [`SigningKey`] using the
    /// Ed25519ph algorithm defined in [RFC8032 §5.1][rfc8032].
    ///
    /// # Inputs
    ///
    /// * `prehashed_message` is an instantiated SHA-512 digest of the message
    /// * `context` is an optional context string, up to 255 bytes inclusive,
    ///   which may be used to provide additional domain separation.  If not
    ///   set, this will default to an empty string.
    ///
    /// # Returns
    ///
    /// An Ed25519ph [`Signature`] on the `prehashed_message`.
    ///
    /// # Note
    ///
    /// The RFC only permits SHA-512 to be used for prehashing. This function technically works,
    /// and is probably safe to use, with any secure hash function with 512-bit digests, but
    /// anything outside of SHA-512 is NOT specification-compliant. We expose [`crate::Sha512`] for
    /// user convenience.
    ///
    /// # Examples
    ///
    #[cfg_attr(all(feature = "rand_core", feature = "digest"), doc = "```")]
    #[cfg_attr(
        any(not(feature = "rand_core"), not(feature = "digest")),
        doc = "```ignore"
    )]
    /// use ed25519_dalek::Digest;
    /// use ed25519_dalek::SigningKey;
    /// use ed25519_dalek::Signature;
    /// use sha2::Sha512;
    /// use rand::rngs::OsRng;
    ///
    /// # fn main() {
    /// let mut csprng = OsRng;
    /// let signing_key: SigningKey = SigningKey::generate(&mut csprng);
    /// let message: &[u8] = b"All I want is to pet all of the dogs.";
    ///
    /// // Create a hash digest object which we'll feed the message into:
    /// let mut prehashed: Sha512 = Sha512::new();
    ///
    /// prehashed.update(message);
    /// # }
    /// ```
    ///
    /// If you want, you can optionally pass a "context".  It is generally a
    /// good idea to choose a context and try to make it unique to your project
    /// and this specific usage of signatures.
    ///
    /// For example, without this, if you were to [convert your OpenPGP key
    /// to a Bitcoin key][terrible_idea] (just as an example, and also Don't
    /// Ever Do That) and someone tricked you into signing an "email" which was
    /// actually a Bitcoin transaction moving all your magic internet money to
    /// their address, it'd be a valid transaction.
    ///
    /// By adding a context, this trick becomes impossible, because the context
    /// is concatenated into the hash, which is then signed.  So, going with the
    /// previous example, if your bitcoin wallet used a context of
    /// "BitcoinWalletAppTxnSigning" and OpenPGP used a context (this is likely
    /// the least of their safety problems) of "GPGsCryptoIsntConstantTimeLol",
    /// then the signatures produced by both could never match the other, even
    /// if they signed the exact same message with the same key.
    ///
    /// Let's add a context for good measure (remember, you'll want to choose
    /// your own!):
    ///
    #[cfg_attr(all(feature = "rand_core", feature = "digest"), doc = "```")]
    #[cfg_attr(
        any(not(feature = "rand_core"), not(feature = "digest")),
        doc = "```ignore"
    )]
    /// # use ed25519_dalek::Digest;
    /// # use ed25519_dalek::SigningKey;
    /// # use ed25519_dalek::Signature;
    /// # use ed25519_dalek::SignatureError;
    /// # use sha2::Sha512;
    /// # use rand::rngs::OsRng;
    /// #
    /// # fn do_test() -> Result<Signature, SignatureError> {
    /// # let mut csprng = OsRng;
    /// # let signing_key: SigningKey = SigningKey::generate(&mut csprng);
    /// # let message: &[u8] = b"All I want is to pet all of the dogs.";
    /// # let mut prehashed: Sha512 = Sha512::new();
    /// # prehashed.update(message);
    /// #
    /// let context: &[u8] = b"Ed25519DalekSignPrehashedDoctest";
    ///
    /// let sig: Signature = signing_key.sign_prehashed(prehashed, Some(context))?;
    /// #
    /// # Ok(sig)
    /// # }
    /// # fn main() {
    /// #     do_test();
    /// # }
    /// ```
    ///
    /// [rfc8032]: https://tools.ietf.org/html/rfc8032#section-5.1
    /// [terrible_idea]: https://github.com/isislovecruft/scripts/blob/master/gpgkey2bc.py
    #[cfg(feature = "digest")]
    pub fn sign_prehashed<D>(
        &self,
        prehashed_message: D,
        context: Option<&[u8]>,
    ) -> Result<Signature, SignatureError>
    where
        D: Digest<OutputSize = U64>,
    {
        ExpandedSecretKey::from(&self.secret_key).sign_prehashed(
            prehashed_message,
            &self.verifying_key,
            context,
        )
    }

    /// Verify a signature on a message with this signing key's public key.
    pub fn verify(&self, message: &[u8], signature: &Signature) -> Result<(), SignatureError> {
        self.verifying_key.verify(message, signature)
    }

    /// Verify a `signature` on a `prehashed_message` using the Ed25519ph algorithm.
    ///
    /// # Inputs
    ///
    /// * `prehashed_message` is an instantiated hash digest with 512-bits of
    ///   output which has had the message to be signed previously fed into its
    ///   state.
    /// * `context` is an optional context string, up to 255 bytes inclusive,
    ///   which may be used to provide additional domain separation.  If not
    ///   set, this will default to an empty string.
    /// * `signature` is a purported Ed25519ph [`Signature`] on the `prehashed_message`.
    ///
    /// # Returns
    ///
    /// Returns `true` if the `signature` was a valid signature created by this
    /// [`SigningKey`] on the `prehashed_message`.
    ///
    /// # Examples
    ///
    #[cfg_attr(all(feature = "rand_core", feature = "digest"), doc = "```")]
    #[cfg_attr(
        any(not(feature = "rand_core"), not(feature = "digest")),
        doc = "```ignore"
    )]
    /// use ed25519_dalek::Digest;
    /// use ed25519_dalek::SigningKey;
    /// use ed25519_dalek::Signature;
    /// use ed25519_dalek::SignatureError;
    /// use sha2::Sha512;
    /// use rand::rngs::OsRng;
    ///
    /// # fn do_test() -> Result<(), SignatureError> {
    /// let mut csprng = OsRng;
    /// let signing_key: SigningKey = SigningKey::generate(&mut csprng);
    /// let message: &[u8] = b"All I want is to pet all of the dogs.";
    ///
    /// let mut prehashed: Sha512 = Sha512::new();
    /// prehashed.update(message);
    ///
    /// let context: &[u8] = b"Ed25519DalekSignPrehashedDoctest";
    ///
    /// let sig: Signature = signing_key.sign_prehashed(prehashed, Some(context))?;
    ///
    /// // The sha2::Sha512 struct doesn't implement Copy, so we'll have to create a new one:
    /// let mut prehashed_again: Sha512 = Sha512::default();
    /// prehashed_again.update(message);
    ///
    /// let verified = signing_key.verifying_key().verify_prehashed(prehashed_again, Some(context), &sig);
    ///
    /// assert!(verified.is_ok());
    ///
    /// # verified
    /// # }
    /// #
    /// # fn main() {
    /// #     do_test();
    /// # }
    /// ```
    ///
    /// [rfc8032]: https://tools.ietf.org/html/rfc8032#section-5.1
    #[cfg(feature = "digest")]
    pub fn verify_prehashed<D>(
        &self,
        prehashed_message: D,
        context: Option<&[u8]>,
        signature: &Signature,
    ) -> Result<(), SignatureError>
    where
        D: Digest<OutputSize = U64>,
    {
        self.verifying_key
            .verify_prehashed(prehashed_message, context, signature)
    }

    /// Strictly verify a signature on a message with this signing key's public key.
    ///
    /// # On The (Multiple) Sources of Malleability in Ed25519 Signatures
    ///
    /// This version of verification is technically non-RFC8032 compliant.  The
    /// following explains why.
    ///
    /// 1. Scalar Malleability
    ///
    /// The authors of the RFC explicitly stated that verification of an ed25519
    /// signature must fail if the scalar `s` is not properly reduced mod \ell:
    ///
    /// > To verify a signature on a message M using public key A, with F
    /// > being 0 for Ed25519ctx, 1 for Ed25519ph, and if Ed25519ctx or
    /// > Ed25519ph is being used, C being the context, first split the
    /// > signature into two 32-octet halves.  Decode the first half as a
    /// > point R, and the second half as an integer S, in the range
    /// > 0 <= s < L.  Decode the public key A as point A'.  If any of the
    /// > decodings fail (including S being out of range), the signature is
    /// > invalid.)
    ///
    /// All `verify_*()` functions within ed25519-dalek perform this check.
    ///
    /// 2. Point malleability
    ///
    /// The authors of the RFC added in a malleability check to step #3 in
    /// §5.1.7, for small torsion components in the `R` value of the signature,
    /// *which is not strictly required*, as they state:
    ///
    /// > Check the group equation \[8\]\[S\]B = \[8\]R + \[8\]\[k\]A'.  It's
    /// > sufficient, but not required, to instead check \[S\]B = R + \[k\]A'.
    ///
    /// # History of Malleability Checks
    ///
    /// As originally defined (cf. the "Malleability" section in the README of
    /// this repo), ed25519 signatures didn't consider *any* form of
    /// malleability to be an issue.  Later the scalar malleability was
    /// considered important.  Still later, particularly with interests in
    /// cryptocurrency design and in unique identities (e.g. for Signal users,
    /// Tor onion services, etc.), the group element malleability became a
    /// concern.
    ///
    /// However, libraries had already been created to conform to the original
    /// definition.  One well-used library in particular even implemented the
    /// group element malleability check, *but only for batch verification*!
    /// Which meant that even using the same library, a single signature could
    /// verify fine individually, but suddenly, when verifying it with a bunch
    /// of other signatures, the whole batch would fail!
    ///
    /// # "Strict" Verification
    ///
    /// This method performs *both* of the above signature malleability checks.
    ///
    /// It must be done as a separate method because one doesn't simply get to
    /// change the definition of a cryptographic primitive ten years
    /// after-the-fact with zero consideration for backwards compatibility in
    /// hardware and protocols which have it already have the older definition
    /// baked in.
    ///
    /// # Return
    ///
    /// Returns `Ok(())` if the signature is valid, and `Err` otherwise.
    #[allow(non_snake_case)]
    pub fn verify_strict(
        &self,
        message: &[u8],
        signature: &Signature,
    ) -> Result<(), SignatureError> {
        self.verifying_key.verify_strict(message, signature)
    }

    /// Convert this signing key into a Curve25519 scalar.
    ///
    /// This is useful for e.g. performing X25519 Diffie-Hellman using
    /// Ed25519 keys.
    pub fn to_scalar(&self) -> Scalar {
        ExpandedSecretKey::from(&self.secret_key).scalar
    }
}

impl AsRef<VerifyingKey> for SigningKey {
    fn as_ref(&self) -> &VerifyingKey {
        &self.verifying_key
    }
}

impl KeypairRef for SigningKey {
    type VerifyingKey = VerifyingKey;
}

impl Signer<Signature> for SigningKey {
    /// Sign a message with this signing key's secret key.
    fn try_sign(&self, message: &[u8]) -> Result<Signature, SignatureError> {
        let expanded: ExpandedSecretKey = (&self.secret_key).into();
        Ok(expanded.sign(message, &self.verifying_key))
    }
}

/// Equivalent to [`SigningKey::sign_prehashed`] with `context` set to [`None`].
///
/// # Note
///
/// The RFC only permits SHA-512 to be used for prehashing. This function technically works, and is
/// probably safe to use, with any secure hash function with 512-bit digests, but anything outside
/// of SHA-512 is NOT specification-compliant. We expose [`crate::Sha512`] for user convenience.
#[cfg(feature = "digest")]
impl<D> DigestSigner<D, Signature> for SigningKey
where
    D: Digest<OutputSize = U64>,
{
    fn try_sign_digest(&self, msg_digest: D) -> Result<Signature, SignatureError> {
        self.sign_prehashed(msg_digest, None)
    }
}

/// Equivalent to [`SigningKey::sign_prehashed`] with `context` set to [`Some`]
/// containing `self.value()`.
///
/// # Note
///
/// The RFC only permits SHA-512 to be used for prehashing. This function technically works, and is
/// probably safe to use, with any secure hash function with 512-bit digests, but anything outside
/// of SHA-512 is NOT specification-compliant. We expose [`crate::Sha512`] for user convenience.
#[cfg(feature = "digest")]
impl<D> DigestSigner<D, Signature> for Context<'_, '_, SigningKey>
where
    D: Digest<OutputSize = U64>,
{
    fn try_sign_digest(&self, msg_digest: D) -> Result<Signature, SignatureError> {
        self.key().sign_prehashed(msg_digest, Some(self.value()))
    }
}

impl Verifier<Signature> for SigningKey {
    /// Verify a signature on a message with this signing key's public key.
    fn verify(&self, message: &[u8], signature: &Signature) -> Result<(), SignatureError> {
        self.verifying_key.verify(message, signature)
    }
}

impl From<SecretKey> for SigningKey {
    #[inline]
    fn from(secret: SecretKey) -> Self {
        Self::from_bytes(&secret)
    }
}

impl From<&SecretKey> for SigningKey {
    #[inline]
    fn from(secret: &SecretKey) -> Self {
        Self::from_bytes(secret)
    }
}

impl TryFrom<&[u8]> for SigningKey {
    type Error = SignatureError;

    fn try_from(bytes: &[u8]) -> Result<SigningKey, SignatureError> {
        SecretKey::try_from(bytes)
            .map(|bytes| Self::from_bytes(&bytes))
            .map_err(|_| {
                InternalError::BytesLength {
                    name: "SecretKey",
                    length: SECRET_KEY_LENGTH,
                }
                .into()
            })
    }
}

#[cfg(feature = "zeroize")]
impl Drop for SigningKey {
    fn drop(&mut self) {
        self.secret_key.zeroize();
    }
}

#[cfg(feature = "zeroize")]
impl ZeroizeOnDrop for SigningKey {}

#[cfg(all(feature = "alloc", feature = "pkcs8"))]
impl pkcs8::EncodePrivateKey for SigningKey {
    fn to_pkcs8_der(&self) -> pkcs8::Result<pkcs8::SecretDocument> {
        pkcs8::KeypairBytes::from(self).to_pkcs8_der()
    }
}

#[cfg(feature = "pkcs8")]
impl TryFrom<pkcs8::KeypairBytes> for SigningKey {
    type Error = pkcs8::Error;

    fn try_from(pkcs8_key: pkcs8::KeypairBytes) -> pkcs8::Result<Self> {
        SigningKey::try_from(&pkcs8_key)
    }
}

#[cfg(feature = "pkcs8")]
impl TryFrom<&pkcs8::KeypairBytes> for SigningKey {
    type Error = pkcs8::Error;

    fn try_from(pkcs8_key: &pkcs8::KeypairBytes) -> pkcs8::Result<Self> {
        let signing_key = SigningKey::from_bytes(&pkcs8_key.secret_key);

        // Validate the public key in the PKCS#8 document if present
        if let Some(public_bytes) = &pkcs8_key.public_key {
            let expected_verifying_key = VerifyingKey::from_bytes(public_bytes.as_ref())
                .map_err(|_| pkcs8::Error::KeyMalformed)?;

            if signing_key.verifying_key() != expected_verifying_key {
                return Err(pkcs8::Error::KeyMalformed);
            }
        }

        Ok(signing_key)
    }
}

#[cfg(feature = "pkcs8")]
impl From<SigningKey> for pkcs8::KeypairBytes {
    fn from(signing_key: SigningKey) -> pkcs8::KeypairBytes {
        pkcs8::KeypairBytes::from(&signing_key)
    }
}

#[cfg(feature = "pkcs8")]
impl From<&SigningKey> for pkcs8::KeypairBytes {
    fn from(signing_key: &SigningKey) -> pkcs8::KeypairBytes {
        pkcs8::KeypairBytes {
            secret_key: signing_key.to_bytes(),
            public_key: Some(pkcs8::PublicKeyBytes(signing_key.verifying_key.to_bytes())),
        }
    }
}

#[cfg(feature = "pkcs8")]
impl TryFrom<pkcs8::PrivateKeyInfo<'_>> for SigningKey {
    type Error = pkcs8::Error;

    fn try_from(private_key: pkcs8::PrivateKeyInfo<'_>) -> pkcs8::Result<Self> {
        pkcs8::KeypairBytes::try_from(private_key)?.try_into()
    }
}

#[cfg(feature = "serde")]
impl Serialize for SigningKey {
    fn serialize<S>(&self, serializer: S) -> Result<S::Ok, S::Error>
    where
        S: Serializer,
    {
        serializer.serialize_bytes(&self.secret_key)
    }
}

#[cfg(feature = "serde")]
impl<'d> Deserialize<'d> for SigningKey {
    fn deserialize<D>(deserializer: D) -> Result<Self, D::Error>
    where
        D: Deserializer<'d>,
    {
        struct SigningKeyVisitor;

        impl<'de> serde::de::Visitor<'de> for SigningKeyVisitor {
            type Value = SigningKey;

            fn expecting(&self, formatter: &mut ::core::fmt::Formatter<'_>) -> ::core::fmt::Result {
                write!(formatter, concat!("An ed25519 signing (private) key"))
            }

            fn visit_borrowed_bytes<E: serde::de::Error>(
                self,
                bytes: &'de [u8],
            ) -> Result<Self::Value, E> {
                SigningKey::try_from(bytes.as_ref()).map_err(E::custom)
            }

            fn visit_seq<A>(self, mut seq: A) -> Result<Self::Value, A::Error>
            where
                A: serde::de::SeqAccess<'de>,
            {
                let mut bytes = [0u8; 32];
                for i in 0..32 {
                    bytes[i] = seq
                        .next_element()?
                        .ok_or_else(|| serde::de::Error::invalid_length(i, &"expected 32 bytes"))?;
                }

                let remaining = (0..)
                    .map(|_| seq.next_element::<u8>())
                    .take_while(|el| matches!(el, Ok(Some(_))))
                    .count();

                if remaining > 0 {
                    return Err(serde::de::Error::invalid_length(
                        32 + remaining,
                        &"expected 32 bytes",
                    ));
                }

                SigningKey::try_from(bytes).map_err(serde::de::Error::custom)
            }
        }

        deserializer.deserialize_bytes(SigningKeyVisitor)
    }
}

/// An "expanded" secret key.
///
/// This is produced by using an hash function with 512-bits output to digest a
/// `SecretKey`.  The output digest is then split in half, the lower half being
/// the actual `key` used to sign messages, after twiddling with some bits.¹ The
/// upper half is used a sort of half-baked, ill-designed² pseudo-domain-separation
/// "nonce"-like thing, which is used during signature production by
/// concatenating it with the message to be signed before the message is hashed.
///
/// Instances of this secret are automatically overwritten with zeroes when they
/// fall out of scope.
//
// ¹ This results in a slight bias towards non-uniformity at one spectrum of
// the range of valid keys.  Oh well: not my idea; not my problem.
//
// ² It is the author's view (specifically, isis agora lovecruft, in the event
// you'd like to complain about me, again) that this is "ill-designed" because
// this doesn't actually provide true hash domain separation, in that in many
// real-world applications a user wishes to have one key which is used in
// several contexts (such as within tor, which does domain separation
// manually by pre-concatenating static strings to messages to achieve more
// robust domain separation).  In other real-world applications, such as
// bitcoind, a user might wish to have one master keypair from which others are
// derived (à la BIP32) and different domain separators between keys derived at
// different levels (and similarly for tree-based key derivation constructions,
// such as hash-based signatures).  Leaving the domain separation to
// application designers, who thus far have produced incompatible,
// slightly-differing, ad hoc domain separation (at least those application
// designers who knew enough cryptographic theory to do so!), is therefore a
// bad design choice on the part of the cryptographer designing primitives
// which should be simple and as foolproof as possible to use for
// non-cryptographers.  Further, later in the ed25519 signature scheme, as
// specified in RFC8032, the public key is added into *another* hash digest
// (along with the message, again); it is unclear to this author why there's
// not only one but two poorly-thought-out attempts at domain separation in the
// same signature scheme, and which both fail in exactly the same way.  For a
// better-designed, Schnorr-based signature scheme, see Trevor Perrin's work on
// "generalised EdDSA" and "VXEdDSA".
pub(crate) struct ExpandedSecretKey {
<<<<<<< HEAD
    // `key_bytes` and `key` are separate, because the public key is computed as an unreduced
    // scalar multiplication (ie `mul_base_clamped`), whereas the signing operations are done
    // modulo l.
    pub(crate) key_bytes: [u8; 32],
    pub(crate) key: Scalar,
=======
    pub(crate) scalar: Scalar,
>>>>>>> 80aac08c
    pub(crate) nonce: [u8; 32],
}

#[cfg(feature = "zeroize")]
impl Drop for ExpandedSecretKey {
    fn drop(&mut self) {
<<<<<<< HEAD
        self.key_bytes.zeroize();
        self.key.zeroize();
=======
        self.scalar.zeroize();
>>>>>>> 80aac08c
        self.nonce.zeroize()
    }
}

impl From<&SecretKey> for ExpandedSecretKey {
    #[allow(clippy::unwrap_used)]
    fn from(secret_key: &SecretKey) -> ExpandedSecretKey {
        let hash = Sha512::default().chain_update(secret_key).finalize();
        // TODO: Use bytes.split_array_ref once it’s in MSRV.
        let (lower, upper) = hash.split_at(32);

        // Clamp the lower bytes. This is the key integer.
        // The try_into here converts to fixed-size array
        let key_bytes = clamp_integer(lower.try_into().unwrap());
        // For signing, we'll need the integer as a Scalar
        let key = Scalar::from_bytes_mod_order(key_bytes);

        ExpandedSecretKey {
<<<<<<< HEAD
            key_bytes,
            key,
=======
            scalar: Scalar::from_bits_clamped(lower.try_into().unwrap()),
>>>>>>> 80aac08c
            nonce: upper.try_into().unwrap(),
        }
    }
}

impl ExpandedSecretKey {
    /// Sign a message with this `ExpandedSecretKey`.
    #[allow(non_snake_case)]
    pub(crate) fn sign(&self, message: &[u8], verifying_key: &VerifyingKey) -> Signature {
        let mut h: Sha512 = Sha512::new();

        h.update(self.nonce);
        h.update(message);

        let r = Scalar::from_hash(h);
        let R: CompressedEdwardsY = EdwardsPoint::mul_base(&r).compress();

        h = Sha512::new();
        h.update(R.as_bytes());
        h.update(verifying_key.as_bytes());
        h.update(message);

        let k = Scalar::from_hash(h);
        let s: Scalar = (k * self.scalar) + r;

        InternalSignature { R, s }.into()
    }

    /// Sign a `prehashed_message` with this `ExpandedSecretKey` using the
    /// Ed25519ph algorithm defined in [RFC8032 §5.1][rfc8032].
    ///
    /// # Inputs
    ///
    /// * `prehashed_message` is an instantiated hash digest with 512-bits of
    ///   output which has had the message to be signed previously fed into its
    ///   state.
    /// * `verifying_key` is a [`VerifyingKey`] which corresponds to this secret key.
    /// * `context` is an optional context string, up to 255 bytes inclusive,
    ///   which may be used to provide additional domain separation.  If not
    ///   set, this will default to an empty string.
    ///
    /// # Returns
    ///
    /// A `Result` whose `Ok` value is an Ed25519ph [`Signature`] on the
    /// `prehashed_message` if the context was 255 bytes or less, otherwise
    /// a `SignatureError`.
    ///
    /// [rfc8032]: https://tools.ietf.org/html/rfc8032#section-5.1
    #[cfg(feature = "digest")]
    #[allow(non_snake_case)]
    pub(crate) fn sign_prehashed<'a, D>(
        &self,
        prehashed_message: D,
        verifying_key: &VerifyingKey,
        context: Option<&'a [u8]>,
    ) -> Result<Signature, SignatureError>
    where
        D: Digest<OutputSize = U64>,
    {
        let mut h: Sha512;
        let mut prehash: [u8; 64] = [0u8; 64];

        let ctx: &[u8] = context.unwrap_or(b""); // By default, the context is an empty string.

        if ctx.len() > 255 {
            return Err(SignatureError::from(InternalError::PrehashedContextLength));
        }

        let ctx_len: u8 = ctx.len() as u8;

        // Get the result of the pre-hashed message.
        prehash.copy_from_slice(prehashed_message.finalize().as_slice());

        // This is the dumbest, ten-years-late, non-admission of fucking up the
        // domain separation I have ever seen.  Why am I still required to put
        // the upper half "prefix" of the hashed "secret key" in here?  Why
        // can't the user just supply their own nonce and decide for themselves
        // whether or not they want a deterministic signature scheme?  Why does
        // the message go into what's ostensibly the signature domain separation
        // hash?  Why wasn't there always a way to provide a context string?
        //
        // ...
        //
        // This is a really fucking stupid bandaid, and the damned scheme is
        // still bleeding from malleability, for fuck's sake.
        h = Sha512::new()
            .chain_update(b"SigEd25519 no Ed25519 collisions")
            .chain_update([1]) // Ed25519ph
            .chain_update([ctx_len])
            .chain_update(ctx)
            .chain_update(self.nonce)
            .chain_update(&prehash[..]);

        let r = Scalar::from_hash(h);
        let R: CompressedEdwardsY = EdwardsPoint::mul_base(&r).compress();

        h = Sha512::new()
            .chain_update(b"SigEd25519 no Ed25519 collisions")
            .chain_update([1]) // Ed25519ph
            .chain_update([ctx_len])
            .chain_update(ctx)
            .chain_update(R.as_bytes())
            .chain_update(verifying_key.as_bytes())
            .chain_update(&prehash[..]);

        let k = Scalar::from_hash(h);
        let s: Scalar = (k * self.scalar) + r;

        Ok(InternalSignature { R, s }.into())
    }
}<|MERGE_RESOLUTION|>--- conflicted
+++ resolved
@@ -736,27 +736,19 @@
 // better-designed, Schnorr-based signature scheme, see Trevor Perrin's work on
 // "generalised EdDSA" and "VXEdDSA".
 pub(crate) struct ExpandedSecretKey {
-<<<<<<< HEAD
     // `key_bytes` and `key` are separate, because the public key is computed as an unreduced
     // scalar multiplication (ie `mul_base_clamped`), whereas the signing operations are done
     // modulo l.
-    pub(crate) key_bytes: [u8; 32],
-    pub(crate) key: Scalar,
-=======
+    pub(crate) scalar_bytes: [u8; 32],
     pub(crate) scalar: Scalar,
->>>>>>> 80aac08c
     pub(crate) nonce: [u8; 32],
 }
 
 #[cfg(feature = "zeroize")]
 impl Drop for ExpandedSecretKey {
     fn drop(&mut self) {
-<<<<<<< HEAD
-        self.key_bytes.zeroize();
-        self.key.zeroize();
-=======
+        self.scalar_bytes.zeroize();
         self.scalar.zeroize();
->>>>>>> 80aac08c
         self.nonce.zeroize()
     }
 }
@@ -775,12 +767,8 @@
         let key = Scalar::from_bytes_mod_order(key_bytes);
 
         ExpandedSecretKey {
-<<<<<<< HEAD
-            key_bytes,
-            key,
-=======
-            scalar: Scalar::from_bits_clamped(lower.try_into().unwrap()),
->>>>>>> 80aac08c
+            scalar_bytes: key_bytes,
+            scalar: key,
             nonce: upper.try_into().unwrap(),
         }
     }
