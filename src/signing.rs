--- conflicted
+++ resolved
@@ -118,24 +118,10 @@
     /// is an `SignatureError` describing the error that occurred.
     #[inline]
     pub fn from_keypair_bytes(bytes: &[u8; 64]) -> Result<SigningKey, SignatureError> {
-<<<<<<< HEAD
-        if bytes.len() != KEYPAIR_LENGTH {
-            return Err(InternalError::BytesLength {
-                name: "SigningKey",
-                length: KEYPAIR_LENGTH,
-            }
-            .into());
-        }
-
-        let secret_key =
-            SecretKey::try_from(&bytes[..SECRET_KEY_LENGTH]).map_err(|_| SignatureError::new())?;
-        let verifying_key = VerifyingKey::from_bytes(&bytes[SECRET_KEY_LENGTH..])?;
-=======
         // TODO: Use bytes.split_array_ref once it’s in MSRV.
         let (secret_key, verifying_key) = bytes.split_at(SECRET_KEY_LENGTH);
         let secret_key = secret_key.try_into().unwrap();
         let verifying_key = VerifyingKey::from_bytes(verifying_key.try_into().unwrap())?;
->>>>>>> c01cab0d
 
         if verifying_key != VerifyingKey::from(&secret_key) {
             return Err(InternalError::MismatchedKeypair.into());
