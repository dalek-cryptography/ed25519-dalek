--- conflicted
+++ resolved
@@ -162,37 +162,12 @@
     /// only checking the most significant three bits.  (See also the
     /// documentation for `PublicKey.verify_strict`.)
     #[inline]
-<<<<<<< HEAD
-    pub fn from_bytes(bytes: &[u8]) -> Result<InternalSignature, SignatureError> {
-        if bytes.len() != SIGNATURE_LENGTH {
-            return Err(InternalError::BytesLength {
-                name: "Signature",
-                length: SIGNATURE_LENGTH,
-            }
-            .into());
-        }
-        let mut lower: [u8; 32] = [0u8; 32];
-        let mut upper: [u8; 32] = [0u8; 32];
-
-        lower.copy_from_slice(&bytes[..32]);
-        upper.copy_from_slice(&bytes[32..]);
-
-        let s: Scalar = match check_scalar(upper) {
-            Ok(x) => x,
-            Err(x) => return Err(x),
-        };
-
-        Ok(InternalSignature {
-            R: CompressedEdwardsY(lower),
-            s,
-=======
     pub fn from_bytes(bytes: &[u8; SIGNATURE_LENGTH]) -> Result<InternalSignature, SignatureError> {
         // TODO: Use bytes.split_array_ref once it’s in MSRV.
         let (lower, upper) = bytes.split_at(32);
         Ok(InternalSignature {
             R: CompressedEdwardsY(lower.try_into().unwrap()),
             s: check_scalar(upper.try_into().unwrap())?,
->>>>>>> c01cab0d
         })
     }
 }
